--- conflicted
+++ resolved
@@ -891,10 +891,7 @@
 # Vector Database
 ####################################
 
-<<<<<<< HEAD
-=======
 VECTOR_DB = os.environ.get("VECTOR_DB", "chroma")
->>>>>>> 4354f270
 
 # Chroma
 CHROMA_DATA_PATH = f"{DATA_DIR}/vector_db"
@@ -913,29 +910,6 @@
 CHROMA_HTTP_SSL = os.environ.get("CHROMA_HTTP_SSL", "false").lower() == "true"
 # this uses the model defined in the Dockerfile ENV variable. If you dont use docker or docker based deployments such as k8s, the default embedding model will be used (sentence-transformers/all-MiniLM-L6-v2)
 
-<<<<<<< HEAD
-
-if CHROMA_HTTP_HOST != "":
-    CHROMA_CLIENT = chromadb.HttpClient(
-        host=CHROMA_HTTP_HOST,
-        port=CHROMA_HTTP_PORT,
-        headers=CHROMA_HTTP_HEADERS,
-        ssl=CHROMA_HTTP_SSL,
-        tenant=CHROMA_TENANT,
-        database=CHROMA_DATABASE,
-        settings=Settings(allow_reset=True, anonymized_telemetry=False),
-    )
-else:
-    CHROMA_CLIENT = chromadb.PersistentClient(
-        path=CHROMA_DATA_PATH,
-        settings=Settings(allow_reset=True, anonymized_telemetry=False),
-        tenant=CHROMA_TENANT,
-        database=CHROMA_DATABASE,
-    )
-
-
-=======
->>>>>>> 4354f270
 ####################################
 # RAG
 ####################################
