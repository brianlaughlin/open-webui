{
	"'s', 'm', 'h', 'd', 'w' or '-1' for no expiration.": "'s', 'm', 'h', 'd', 'w' 或 '-1' 表示無期限。",
	"(Beta)": "(測試版)",
	"(e.g. `sh webui.sh --api`)": "(例如 `sh webui.sh --api`)",
	"(latest)": "(最新版)",
	"{{modelName}} is thinking...": "{{modelName}} 正在思考...",
	"{{user}}'s Chats": "",
	"{{webUIName}} Backend Required": "需要 {{webUIName}} 後台",
	"a user": "使用者",
	"About": "關於",
	"Account": "帳號",
	"Accurate information": "",
	"Add a model": "新增模型",
	"Add a model tag name": "新增模型標籤",
	"Add a short description about what this modelfile does": "為這個 Modelfile 添加一段簡短的描述",
	"Add a short title for this prompt": "為這個提示詞添加一個簡短的標題",
	"Add a tag": "新增標籤",
	"Add custom prompt": "",
	"Add Docs": "新增文件",
	"Add Files": "新增檔案",
	"Add message": "新增訊息",
	"Add Model": "",
	"Add Tags": "新增標籤",
	"Add User": "",
	"Adjusting these settings will apply changes universally to all users.": "調整這些設定將對所有使用者進行更改。",
	"admin": "管理員",
	"Admin Panel": "管理員控制台",
	"Admin Settings": "管理設定",
	"Advanced Parameters": "進階參數",
	"all": "所有",
	"All Documents": "",
	"All Users": "所有使用者",
	"Allow": "允許",
	"Allow Chat Deletion": "允許刪除聊天紀錄",
	"alphanumeric characters and hyphens": "英文字母、數字（0~9）和連字符（-）",
	"Already have an account?": "已經有帳號了嗎？",
	"an assistant": "助手",
	"and": "和",
	"and create a new shared link.": "",
	"API Base URL": "API 基本 URL",
	"API Key": "API 金鑰",
	"API Key created.": "",
	"API keys": "",
	"API RPM": "API RPM",
	"April": "",
	"Archive": "",
	"Archived Chats": "聊天記錄存檔",
	"are allowed - Activate this command by typing": "是允許的 - 透過輸入",
	"Are you sure?": "你確定嗎？",
	"Attach file": "",
	"Attention to detail": "",
	"Audio": "音訊",
	"August": "",
	"Auto-playback response": "自動播放回答",
	"Auto-send input after 3 sec.": "3 秒後自動傳送輸入內容",
	"AUTOMATIC1111 Base URL": "AUTOMATIC1111 基本 URL",
	"AUTOMATIC1111 Base URL is required.": "需要 AUTOMATIC1111 基本 URL",
	"available!": "可以使用！",
	"Back": "返回",
	"Bad Response": "",
	"before": "",
	"Being lazy": "",
	"Beta": "",
	"Builder Mode": "建構模式",
	"Bypass SSL verification for Websites": "",
	"Cancel": "取消",
	"Categories": "分類",
	"Change Password": "修改密碼",
	"Chat": "聊天",
	"Chat Bubble UI": "",
<<<<<<< HEAD
=======
	"Chat direction": "",
>>>>>>> 4edef531
	"Chat History": "聊天紀錄功能",
	"Chat History is off for this browser.": "此瀏覽器已關閉聊天紀錄功能。",
	"Chats": "聊天",
	"Check Again": "重新檢查",
	"Check for updates": "檢查更新",
	"Checking for updates...": "正在檢查更新...",
	"Choose a model before saving...": "儲存前選擇一個模型...",
	"Chunk Overlap": "Chunk Overlap",
	"Chunk Params": "Chunk 參數",
	"Chunk Size": "Chunk 大小",
	"Citation": "引文",
	"Click here for help.": "點擊這裡尋找幫助。",
	"Click here to": "",
	"Click here to check other modelfiles.": "點擊這裡檢查其他 Modelfiles。",
	"Click here to select": "點擊這裡選擇",
	"Click here to select a csv file.": "",
	"Click here to select documents.": "點擊這裡選擇文件。",
	"click here.": "點擊這裡。",
	"Click on the user role button to change a user's role.": "點擊使用者 Role 按鈕以更改使用者的 Role。",
	"Close": "關閉",
	"Collection": "收藏",
	"ComfyUI": "",
	"ComfyUI Base URL": "",
	"ComfyUI Base URL is required.": "",
	"Command": "命令",
	"Confirm Password": "確認密碼",
	"Connections": "連線",
	"Content": "內容",
	"Context Length": "上下文長度",
	"Continue Response": "",
	"Conversation Mode": "對話模式",
	"Copied shared chat URL to clipboard!": "",
	"Copy": "",
	"Copy last code block": "複製最後一個程式碼區塊",
	"Copy last response": "複製最後一個回答",
	"Copy Link": "",
	"Copying to clipboard was successful!": "成功複製到剪貼簿！",
	"Create a concise, 3-5 word phrase as a header for the following query, strictly adhering to the 3-5 word limit and avoiding the use of the word 'title':": "為以下的查詢建立一個簡潔、3-5 個詞的短語作為標題，嚴格遵守 3-5 個詞的限制，避免使用「標題」這個詞：",
	"Create a modelfile": "建立 Modelfile",
	"Create Account": "建立帳號",
	"Create new key": "",
	"Create new secret key": "",
	"Created at": "建立於",
	"Created At": "",
	"Current Model": "目前模型",
	"Current Models": "",
	"Current Password": "目前密碼",
	"Custom": "自訂",
	"Customize Ollama models for a specific purpose": "定制特定用途的 Ollama 模型",
	"Dark": "暗色",
	"Dashboard": "",
	"Database": "資料庫",
	"December": "",
	"Default": "預設",
	"Default (Automatic1111)": "預設（Automatic1111）",
	"Default (SentenceTransformers)": "",
	"Default (Web API)": "預設（Web API）",
	"Default model updated": "預設模型已更新",
	"Default Prompt Suggestions": "預設提示詞建議",
	"Default User Role": "預設用戶 Role",
	"delete": "刪除",
	"Delete": "",
	"Delete a model": "刪除一個模型",
	"Delete chat": "刪除聊天紀錄",
	"Delete Chat": "",
	"Delete Chats": "刪除聊天紀錄",
	"delete this link": "",
	"Delete User": "",
	"Deleted {{deleteModelTag}}": "已刪除 {{deleteModelTag}}",
	"Deleted {{tagName}}": "",
	"Description": "描述",
	"Didn't fully follow instructions": "",
	"Disabled": "已停用",
	"Discover a modelfile": "發現新 Modelfile",
	"Discover a prompt": "發現新提示詞",
	"Discover, download, and explore custom prompts": "發現、下載並探索他人設置的提示詞",
	"Discover, download, and explore model presets": "發現、下載並探索他人設置的模型",
	"Display the username instead of You in the Chat": "在聊天中顯示使用者名稱而不是「你」",
	"Document": "文件",
	"Document Settings": "文件設定",
	"Documents": "文件",
	"does not make any external connections, and your data stays securely on your locally hosted server.": "不會與外部溝通，你的數據會安全地留在你的本機伺服器上。",
	"Don't Allow": "不允許",
	"Don't have an account?": "還沒有註冊帳號？",
	"Don't like the style": "",
	"Download": "",
	"Download canceled": "",
	"Download Database": "下載資料庫",
	"Drop any files here to add to the conversation": "拖拽文件到此處以新增至對話",
	"e.g. '30s','10m'. Valid time units are 's', 'm', 'h'.": "例如 '30s', '10m'。有效的時間單位為 's', 'm', 'h'。",
	"Edit": "",
	"Edit Doc": "編輯文件",
	"Edit User": "編輯使用者",
	"Email": "電子郵件",
	"Embedding Model": "",
	"Embedding Model Engine": "",
	"Embedding model set to \"{{embedding_model}}\"": "",
	"Enable Chat History": "啟用聊天歷史",
	"Enable New Sign Ups": "允許註冊新帳號",
	"Enabled": "已啟用",
	"Ensure your CSV file includes 4 columns in this order: Name, Email, Password, Role.": "",
	"Enter {{role}} message here": "在這裡輸入 {{role}} 訊息",
	"Enter Chunk Overlap": "輸入 Chunk Overlap",
	"Enter Chunk Size": "輸入 Chunk 大小",
	"Enter Image Size (e.g. 512x512)": "輸入圖片大小（例如 512x512）",
	"Enter language codes": "",
	"Enter LiteLLM API Base URL (litellm_params.api_base)": "輸入 LiteLLM API 基本 URL（litellm_params.api_base）",
	"Enter LiteLLM API Key (litellm_params.api_key)": "輸入 LiteLLM API 金鑰（litellm_params.api_key）",
	"Enter LiteLLM API RPM (litellm_params.rpm)": "輸入 LiteLLM API RPM（litellm_params.rpm）",
	"Enter LiteLLM Model (litellm_params.model)": "輸入 LiteLLM 模型（litellm_params.model）",
	"Enter Max Tokens (litellm_params.max_tokens)": "輸入最大 Token 數（litellm_params.max_tokens）",
	"Enter Model Display Name": "",
	"Enter model tag (e.g. {{modelTag}})": "輸入模型標籤（例如 {{modelTag}}）",
	"Enter Number of Steps (e.g. 50)": "輸入步數（例如 50）",
	"Enter Score": "",
	"Enter stop sequence": "輸入停止序列",
	"Enter Top K": "輸入 Top K",
	"Enter URL (e.g. http://127.0.0.1:7860/)": "輸入 URL（例如 http://127.0.0.1:7860/）",
	"Enter URL (e.g. http://localhost:11434)": "",
	"Enter Your Email": "輸入你的電子郵件",
	"Enter Your Full Name": "輸入你的全名",
	"Enter Your Password": "輸入你的密碼",
	"Enter Your Role": "",
	"Experimental": "實驗功能",
	"Export All Chats (All Users)": "匯出所有聊天紀錄（所有使用者）",
	"Export Chats": "匯出聊天紀錄",
	"Export Documents Mapping": "匯出文件映射",
	"Export Modelfiles": "匯出 Modelfiles",
	"Export Prompts": "匯出提示詞",
	"Failed to create API Key.": "",
	"Failed to read clipboard contents": "無法讀取剪貼簿內容",
	"February": "",
	"Feel free to add specific details": "",
	"File Mode": "檔案模式",
	"File not found.": "找不到檔案。",
	"Fingerprint spoofing detected: Unable to use initials as avatar. Defaulting to default profile image.": "",
	"Fluidly stream large external response chunks": "流暢地傳輸大型外部響應區塊",
	"Focus chat input": "聚焦聊天輸入框",
	"Followed instructions perfectly": "",
	"Format your variables using square brackets like this:": "像這樣使用方括號來格式化你的變數：",
	"From (Base Model)": "來自（基礎模型）",
	"Full Screen Mode": "全螢幕模式",
	"General": "常用",
	"General Settings": "常用設定",
	"Generation Info": "",
	"Good Response": "",
	"h:mm a": "",
	"has no conversations.": "",
	"Hello, {{name}}": "你好，{{name}}",
	"Help": "",
	"Hide": "隱藏",
	"Hide Additional Params": "隱藏額外參數",
	"How can I help you today?": "今天能為你做什麼？",
	"Hybrid Search": "",
	"Image Generation (Experimental)": "圖像生成（實驗功能）",
	"Image Generation Engine": "圖像生成引擎",
	"Image Settings": "圖片設定",
	"Images": "圖片",
	"Import Chats": "匯入聊天紀錄",
	"Import Documents Mapping": "匯入文件映射",
	"Import Modelfiles": "匯入 Modelfiles",
	"Import Prompts": "匯入提示詞",
	"Include `--api` flag when running stable-diffusion-webui": "在運行 stable-diffusion-webui 時加上 `--api` 標誌",
	"Input commands": "",
	"Interface": "介面",
	"Invalid Tag": "",
	"Is Model Vision Capable": "",
	"January": "",
	"join our Discord for help.": "加入我們的 Discord 尋找幫助。",
	"JSON": "JSON",
	"July": "",
	"June": "",
	"JWT Expiration": "JWT 過期時間",
	"JWT Token": "JWT Token",
	"Keep Alive": "保持活躍",
	"Keyboard shortcuts": "鍵盤快速鍵",
	"Language": "語言",
	"Last Active": "",
	"Light": "亮色",
	"Listening...": "正在聽取...",
	"LLMs can make mistakes. Verify important information.": "LLM 可能會產生錯誤。請驗證重要資訊。",
	"LTR": "",
	"Made by OpenWebUI Community": "由 OpenWebUI 社區製作",
	"Make sure to enclose them with": "請確保變數有被以下符號框住：",
	"Manage LiteLLM Models": "管理 LiteLLM 模型",
	"Manage Model Information": "",
	"Manage Models": "管理模組",
	"Manage Ollama Models": "管理 Ollama 模型",
	"March": "",
	"Max Tokens": "最大 Token 數",
	"Maximum of 3 models can be downloaded simultaneously. Please try again later.": "最多可以同時下載 3 個模型。請稍後再試。",
	"May": "",
	"Memory": "",
<<<<<<< HEAD
	"Messages you send after creating your link won't be shared. Users with the URL will beable to view the shared chat.": "",
=======
	"Messages you send after creating your link won't be shared. Users with the URL will be able to view the shared chat.": "",
>>>>>>> 4edef531
	"Minimum Score": "",
	"Mirostat": "Mirostat",
	"Mirostat Eta": "Mirostat Eta",
	"Mirostat Tau": "Mirostat Tau",
	"MMMM DD, YYYY": "MMMM DD, YYYY",
	"MMMM DD, YYYY HH:mm": "",
	"Model '{{modelName}}' has been successfully downloaded.": "'{{modelName}}' 模型已成功下載。",
	"Model '{{modelTag}}' is already in queue for downloading.": "'{{modelTag}}' 模型已經在下載佇列中。",
	"Model {{modelId}} not found": "找不到 {{modelId}} 模型",
	"Model {{modelName}} already exists.": "模型 {{modelName}} 已存在。",
	"Model {{modelName}} is not vision capable": "",
	"Model Description": "",
	"Model Display Name": "",
	"Model filesystem path detected. Model shortname is required for update, cannot continue.": "",
	"Model info for {{modelName}} added successfully": "",
	"Model info for {{modelName}} deleted successfully": "",
	"Model Name": "模型名稱",
	"Model not selected": "未選擇模型",
	"Model Tag Name": "模型標籤",
	"Model Whitelisting": "白名單模型",
	"Model(s) Whitelisted": "模型已加入白名單",
	"Modelfile": "Modelfile",
	"Modelfile Advanced Settings": "Modelfile 進階設定",
	"Modelfile Content": "Modelfile 內容",
	"Modelfiles": "Modelfiles",
	"Models": "模型",
	"More": "",
	"Name": "名稱",
	"Name Tag": "名稱標籤",
	"Name your modelfile": "命名你的 Modelfile",
	"New Chat": "新增聊天",
	"New Password": "新密碼",
	"No": "",
	"No results found": "",
	"No source available": "沒有可用的來源",
	"Not factually correct": "",
	"Not sure what to add?": "不確定要新增什麼嗎？",
	"Not sure what to write? Switch to": "不確定要寫什麼？切換到",
	"Note: If you set a minimum score, the search will only return documents with a score greater than or equal to the minimum score.": "",
	"Notifications": "桌面通知",
	"November": "",
	"October": "",
	"Off": "關閉",
	"Okay, Let's Go!": "好的，啟動吧！",
	"OLED Dark": "",
	"Ollama": "",
	"Ollama Base URL": "Ollama 基本 URL",
	"Ollama Version": "Ollama 版本",
	"On": "開啟",
	"Only": "僅有",
	"Only alphanumeric characters and hyphens are allowed in the command string.": "命令字串中只能包含英文字母、數字（0~9）和連字符（-）。",
	"Oops! Hold tight! Your files are still in the processing oven. We're cooking them up to perfection. Please be patient and we'll let you know once they're ready.": "哎呀！請稍等！你的文件還在處理中。我們正最佳化文件，請耐心等待，一旦準備好，我們會通知你。",
	"Oops! Looks like the URL is invalid. Please double-check and try again.": "哎呀！看起來 URL 無效。請仔細檢查後再試一次。",
	"Oops! You're using an unsupported method (frontend only). Please serve the WebUI from the backend.": "哎呀！你正在使用不支援的方法（僅有前台）。請從後台提供 WebUI。",
	"Open": "開啟",
	"Open AI": "Open AI",
	"Open AI (Dall-E)": "Open AI (Dall-E)",
	"Open new chat": "開啟新聊天",
	"OpenAI": "",
	"OpenAI API": "OpenAI API",
	"OpenAI API Config": "",
	"OpenAI API Key is required.": "需要 OpenAI API 金鑰。",
	"OpenAI URL/Key required.": "",
	"or": "或",
	"Other": "",
	"Overview": "",
	"Parameters": "參數",
	"Password": "密碼",
	"PDF document (.pdf)": "",
	"PDF Extract Images (OCR)": "PDF 圖像擷取（OCR 光學文字辨識）",
	"pending": "待審查",
	"Permission denied when accessing microphone: {{error}}": "存取麥克風時被拒絕權限：{{error}}",
	"Personalization": "",
	"Plain text (.txt)": "",
	"Playground": "AI 對話遊樂場",
	"Positive attitude": "",
	"Previous 30 days": "",
	"Previous 7 days": "",
	"Profile Image": "",
	"Prompt": "",
	"Prompt (e.g. Tell me a fun fact about the Roman Empire)": "",
	"Prompt Content": "提示詞內容",
	"Prompt suggestions": "提示詞建議",
	"Prompts": "提示詞",
	"Pull \"{{searchValue}}\" from Ollama.com": "",
	"Pull a model from Ollama.com": "從 Ollama.com 下載模型",
	"Pull Progress": "下載進度",
	"Query Params": "查詢參數",
	"RAG Template": "RAG 範例",
	"Raw Format": "原始格式",
	"Read Aloud": "",
	"Record voice": "錄音",
	"Redirecting you to OpenWebUI Community": "將你重新導向到 OpenWebUI 社群",
	"Refused when it shouldn't have": "",
	"Regenerate": "",
	"Release Notes": "發布說明",
	"Remove": "",
	"Remove Model": "",
	"Rename": "",
	"Repeat Last N": "重複最後 N 次",
	"Repeat Penalty": "重複懲罰",
	"Request Mode": "請求模式",
	"Reranking Model": "",
	"Reranking model disabled": "",
	"Reranking model set to \"{{reranking_model}}\"": "",
	"Reset Vector Storage": "重置向量儲存空間",
	"Response AutoCopy to Clipboard": "自動複製回答到剪貼簿",
	"Role": "Role",
	"Rosé Pine": "玫瑰松",
	"Rosé Pine Dawn": "黎明玫瑰松",
	"RTL": "",
	"Save": "儲存",
	"Save & Create": "儲存並建立",
	"Save & Update": "儲存並更新",
	"Saving chat logs directly to your browser's storage is no longer supported. Please take a moment to download and delete your chat logs by clicking the button below. Don't worry, you can easily re-import your chat logs to the backend through": "現已不支援將聊天紀錄儲存到瀏覽器儲存空間中。請點擊下面的按鈕下載並刪除你的聊天記錄。別擔心，你可以通過以下方式輕鬆地重新匯入你的聊天記錄到後台",
	"Scan": "掃描",
	"Scan complete!": "掃描完成！",
	"Scan for documents from {{path}}": "從 {{path}} 掃描文件",
	"Search": "搜尋",
	"Search a model": "",
	"Search Documents": "搜尋文件",
	"Search Prompts": "搜尋提示詞",
	"See readme.md for instructions": "查看 readme.md 獲取指南",
	"See what's new": "查看最新內容",
	"Seed": "種子",
	"Select a mode": "選擇模式",
	"Select a model": "選擇一個模型",
	"Select an Ollama instance": "選擇 Ollama 實例",
	"Select model": "",
	"Selected model does not support image inputs.": "",
	"Send": "",
	"Send a Message": "傳送訊息",
	"Send message": "傳送訊息",
	"September": "九月",
	"Server connection verified": "已驗證伺服器連線",
	"Set as default": "設為預設",
	"Set Default Model": "設定預設模型",
	"Set embedding model (e.g. {{model}})": "",
	"Set Image Size": "設定圖片大小",
	"Set Model": "設定模型",
	"Set reranking model (e.g. {{model}})": "",
	"Set Steps": "設定步數",
	"Set Title Auto-Generation Model": "設定自動生成標題用模型",
	"Set Voice": "設定語音",
	"Settings": "設定",
	"Settings saved successfully!": "成功儲存設定",
	"Share": "分享",
	"Share Chat": "分享聊天",
	"Share to OpenWebUI Community": "分享到 OpenWebUI 社群",
	"short-summary": "簡短摘要",
	"Show": "顯示",
	"Show Additional Params": "顯示額外參數",
	"Show shortcuts": "顯示快速鍵",
	"Showcased creativity": "",
	"sidebar": "側邊欄",
	"Sign in": "登入",
	"Sign Out": "登出",
	"Sign up": "註冊",
	"Signing in": "正在登入",
	"Source": "來源",
	"Speech recognition error: {{error}}": "語音識別錯誤：{{error}}",
	"Speech-to-Text Engine": "語音轉文字引擎",
	"SpeechRecognition API is not supported in this browser.": "此瀏覽器不支持 SpeechRecognition API。",
	"Stop Sequence": "停止序列",
	"STT Settings": "語音轉文字設定",
	"Submit": "提交",
	"Subtitle (e.g. about the Roman Empire)": "",
	"Success": "成功",
	"Successfully updated.": "更新成功。",
	"Suggested": "建議",
	"Sync All": "全部同步",
	"System": "系統",
	"System Prompt": "系統提示詞",
	"Tags": "標籤",
	"Tell us more:": "",
	"Temperature": "溫度",
	"Template": "模板",
	"Text Completion": "文本補全（Text Completion）",
	"Text-to-Speech Engine": "文字轉語音引擎",
	"Tfs Z": "Tfs Z",
	"Thanks for your feedback!": "",
	"The score should be a value between 0.0 (0%) and 1.0 (100%).": "",
	"Theme": "主題",
	"This ensures that your valuable conversations are securely saved to your backend database. Thank you!": "這確保你寶貴的對話安全地儲存到你的後台資料庫。謝謝！",
	"This setting does not sync across browsers or devices.": "此設定不會在瀏覽器或裝置間同步。",
	"Thorough explanation": "",
	"Tip: Update multiple variable slots consecutively by pressing the tab key in the chat input after each replacement.": "提示：透過在每次替換後在聊天輸入框中按 Tab 鍵連續更新多個變數。",
	"Title": "標題",
	"Title (e.g. Tell me a fun fact)": "",
	"Title Auto-Generation": "自動生成標題",
	"Title cannot be an empty string.": "",
	"Title Generation Prompt": "自動生成標題的提示詞",
	"to": "到",
	"To access the available model names for downloading,": "若想查看可供下載的模型名稱，",
	"To access the GGUF models available for downloading,": "若想查看可供下載的 GGUF 模型名稱，",
	"to chat input.": "到聊天輸入框來啟動此命令。",
	"Today": "",
	"Toggle settings": "切換設定",
	"Toggle sidebar": "切換側邊欄",
	"Top K": "Top K",
	"Top P": "Top P",
	"Trouble accessing Ollama?": "存取 Ollama 時遇到問題？",
	"TTS Settings": "文字轉語音設定",
	"Type Hugging Face Resolve (Download) URL": "輸入 Hugging Face 解析後的（下載）URL",
	"Uh-oh! There was an issue connecting to {{provider}}.": "哎呀！連線到 {{provider}} 時出現問題。",
	"Unknown File Type '{{file_type}}', but accepting and treating as plain text": "未知的文件類型 '{{file_type}}'，但接受並視為純文字",
	"Update and Copy Link": "",
	"Update password": "更新密碼",
	"Upload a GGUF model": "上傳一個 GGUF 模型",
	"Upload files": "上傳文件",
	"Upload Progress": "上傳進度",
	"URL Mode": "URL 模式",
	"Use '#' in the prompt input to load and select your documents.": "在輸入框中輸入 '#' 以載入並選擇你的文件。",
	"Use Gravatar": "使用 Gravatar",
	"Use Initials": "",
	"user": "使用者",
	"User Permissions": "使用者權限",
	"Users": "使用者",
	"Utilize": "使用",
	"Valid time units:": "有效時間單位：",
	"variable": "變數",
	"variable to have them replaced with clipboard content.": "變數將替換為剪貼簿內容。",
	"Version": "版本",
	"Warning: If you update or change your embedding model, you will need to re-import all documents.": "",
	"Web": "網頁",
	"Web Loader Settings": "",
	"Web Params": "",
	"Webhook URL": "",
	"WebUI Add-ons": "WebUI 擴充套件",
	"WebUI Settings": "WebUI 設定",
	"WebUI will make requests to": "WebUI 將會存取",
	"What’s New in": "全新內容",
	"When history is turned off, new chats on this browser won't appear in your history on any of your devices.": "當歷史被關閉時，這個瀏覽器上的新聊天將不會出現在任何裝置的歷史記錄中。",
	"Whisper (Local)": "Whisper（本機）",
	"Workspace": "",
	"Write a prompt suggestion (e.g. Who are you?)": "寫一個提示詞建議（例如：你是誰？）",
	"Write a summary in 50 words that summarizes [topic or keyword].": "寫一個 50 字的摘要來概括 [主題或關鍵詞]。",
	"Yes": "",
	"Yesterday": "",
	"You": "",
	"You have no archived conversations.": "",
	"You have shared this chat": "",
	"You're a helpful assistant.": "你是一位善於協助他人的助手。",
	"You're now logged in.": "已登入。",
	"Youtube": "",
	"Youtube Loader Settings": ""
}<|MERGE_RESOLUTION|>--- conflicted
+++ resolved
@@ -68,10 +68,7 @@
 	"Change Password": "修改密碼",
 	"Chat": "聊天",
 	"Chat Bubble UI": "",
-<<<<<<< HEAD
-=======
 	"Chat direction": "",
->>>>>>> 4edef531
 	"Chat History": "聊天紀錄功能",
 	"Chat History is off for this browser.": "此瀏覽器已關閉聊天紀錄功能。",
 	"Chats": "聊天",
@@ -265,11 +262,7 @@
 	"Maximum of 3 models can be downloaded simultaneously. Please try again later.": "最多可以同時下載 3 個模型。請稍後再試。",
 	"May": "",
 	"Memory": "",
-<<<<<<< HEAD
-	"Messages you send after creating your link won't be shared. Users with the URL will beable to view the shared chat.": "",
-=======
 	"Messages you send after creating your link won't be shared. Users with the URL will be able to view the shared chat.": "",
->>>>>>> 4edef531
 	"Minimum Score": "",
 	"Mirostat": "Mirostat",
 	"Mirostat Eta": "Mirostat Eta",
